--- conflicted
+++ resolved
@@ -357,180 +357,60 @@
             false,
         );
 
-<<<<<<< HEAD
-        let symbol_val = param_spec.parser(args, eval, |param_parser, eval_ctx| {
-            let library_spec_val: Option<Value> = param_parser.next_opt()?;
-            let name_val: Option<Value> = param_parser.next_opt()?;
-            let definition_val: Option<Value> = param_parser.next_opt()?;
-            let library_val: Option<Value> = param_parser.next_opt()?;
-
-            // Check if we have a positional argument in the format "library:name"
-            let (resolved_library, resolved_name) = if let Some(spec_val) = library_spec_val {
-                if let Some(spec_str) = spec_val.unpack_str() {
-                    // Check if it contains a colon
-                    if let Some(colon_pos) = spec_str.rfind(':') {
-                        // Split into library and name
-                        let lib_part = &spec_str[..colon_pos];
-                        let name_part = &spec_str[colon_pos + 1..];
-                        
-                        // Make sure we don't have conflicting parameters
-                        if library_val.is_some() || name_val.is_some() {
-                            return Err(starlark::Error::new_other(anyhow!(
-                                "Cannot specify both positional 'library:name' argument and named 'library' or 'name' parameters"
-                            )));
-                        }
-                        
-                        (Some(eval_ctx.heap().alloc_str(lib_part).to_value()), Some(eval_ctx.heap().alloc_str(name_part).to_value()))
-                    } else {
-                        // No colon, treat as library path only
-                        if library_val.is_some() {
-                            return Err(starlark::Error::new_other(anyhow!(
-                                "Cannot specify both positional library argument and named 'library' parameter"
-                            )));
-                        }
-                        // Use positional as library, keep name from named parameter (if any)
-                        (Some(spec_val), name_val)
-                    }
-                } else {
-                    return Err(starlark::Error::new_other(anyhow!(
-                        "Positional argument must be a string"
-                    )));
-                }
-            } else {
-                (library_val, name_val)
-            };
-
-            // Case 1: Explicit definition provided
-            if let Some(def_val) = definition_val {
-                let name = resolved_name
-                    .and_then(|v| v.unpack_str())
-                    .map(|s| s.to_owned())
-                    .unwrap_or_else(|| "Symbol".to_owned());
-
-                let def_list = ListRef::from_value(def_val).ok_or_else(|| {
-                    starlark::Error::new_other(anyhow!(
-                        "`definition` must be a list of (signal_name, [pad_names]) tuples"
-                    ))
-                })?;
-
-                let mut pins: SmallMap<String, Value<'v>> = SmallMap::new();
-
-                for item in def_list.iter() {
-                    let tuple = TupleRef::from_value(item).ok_or_else(|| {
-                        starlark::Error::new_other(anyhow!(
-                            "Each definition item must be a tuple of (signal_name, [pad_names])"
-                        ))
-                    })?;
-
-                    let tuple_items: Vec<_> = tuple.iter().collect();
-                    if tuple_items.len() != 2 {
-                        return Err(starlark::Error::new_other(anyhow!(
-                            "Each definition tuple must have exactly 2 elements: (signal_name, [pad_names])"
-                        )));
-                    }
-
-                    let signal_name = tuple_items[0].unpack_str().ok_or_else(|| {
-                        starlark::Error::new_other(anyhow!("Signal name must be a string"))
-                    })?;
-
-                    let pad_list = ListRef::from_value(tuple_items[1]).ok_or_else(|| {
-                        starlark::Error::new_other(anyhow!("Pad names must be a list"))
-                    })?;
-
-                    if pad_list.is_empty() {
-                        return Err(starlark::Error::new_other(anyhow!(
-                            "Pad list for signal '{}' cannot be empty", signal_name
-                        )));
-                    }
-
-                    // For each pad in the list, create a mapping from pad to signal
-                    for pad_val in pad_list.iter() {
-                        let pad_name = pad_val.unpack_str().ok_or_else(|| {
-                            starlark::Error::new_other(anyhow!("Pad name must be a string"))
-                        })?;
-
-                        // Check for duplicate pad assignments
-                        if pins.contains_key(pad_name) {
-                            return Err(starlark::Error::new_other(anyhow!(
-                                "Pad '{}' is already assigned to signal '{}'", 
-                                pad_name,
-                                pins.get(pad_name).unwrap().to_value().unpack_str().unwrap_or("<unknown>")
-                            )));
-                        }
-
-                        // Map: pad_name -> signal_name (note: this is inverted from the comment in the struct)
-                        pins.insert(pad_name.to_owned(), eval_ctx.heap().alloc_str(signal_name).to_value());
-                    }
-                }
-=======
-        let (name_val, definition_val, library_val) =
+        let (library_spec_val, name_val, definition_val, library_val) =
             param_spec.parser(args, eval, |param_parser, _eval_ctx| {
+                let library_spec_val: Option<Value> = param_parser.next_opt()?;
                 let name_val: Option<String> = param_parser
                     .next_opt()?
                     .and_then(|v: Value<'v>| v.unpack_str().map(|s| s.to_owned()));
->>>>>>> ad6f0ded
-
                 let definition_val: Option<Value> = param_parser.next_opt()?;
-
-<<<<<<< HEAD
-                Ok(symbol)
-            }
-            // Case 2: Load from library
-            else if let Some(lib_val) = resolved_library {
-                let library_path = lib_val
-                    .unpack_str()
-                    .ok_or_else(|| starlark::Error::new_other(anyhow!("`library` must be a string path")))?;
-
-                let load_resolver = eval_ctx
-                    .load_resolver()
-                    .ok_or_else(|| starlark::Error::new_other(anyhow!("No load resolver available")))?;
-
-                let current_file = eval_ctx
-                    .source_path()
-                    .ok_or_else(|| starlark::Error::new_other(anyhow!("No source path available")))?;
-
-                let resolved_path = load_resolver
-                    .resolve_path(eval_ctx.file_provider().unwrap().as_ref(), library_path, std::path::Path::new(&current_file))
-                    .map_err(|e| starlark::Error::new_other(anyhow!("Failed to resolve library path: {}", e)))?;
-
-                let file_provider = eval_ctx
-                    .file_provider()
-                    .ok_or_else(|| starlark::Error::new_other(anyhow!("No file provider available")))?;
-
-                // If we have a specific symbol name, use lazy loading
-                let symbol_name = resolved_name.and_then(|v| v.unpack_str());
-
-                let selected_symbol = if let Some(name) = symbol_name {
-                    // Load only the specific symbol we need
-                    match load_symbol_from_library(&resolved_path, name, file_provider.as_ref())? {
-                        Some(symbol) => symbol,
-                        None => {
-                            // If not found, we need to load all symbols to provide a helpful error
-                            let symbols = load_symbols_from_library(&resolved_path, file_provider.as_ref())?;
-                            return Err(starlark::Error::new_other(anyhow!(
-                                "Symbol '{}' not found in library '{}'. Available symbols: {}",
-                                name,
-                                resolved_path.display(),
-                                symbols.iter().map(|s| s.name.as_str()).collect::<Vec<_>>().join(", ")
-                            )));
-                        }
-                    }
-                } else {
-                    // No specific name provided, need to check if library has exactly one symbol
-                    let symbols = load_symbols_from_library(&resolved_path, file_provider.as_ref())?;
-=======
                 let library_val: Option<String> = param_parser
                     .next_opt()?
                     .and_then(|v: Value<'v>| v.unpack_str().map(|s| s.to_owned()));
->>>>>>> ad6f0ded
-
-                Ok((name_val, definition_val, library_val))
+
+                Ok((library_spec_val, name_val, definition_val, library_val))
             })?;
 
+        // Check if we have a positional argument in the format "library:name"
+        let (resolved_library, resolved_name) = if let Some(spec_val) = library_spec_val {
+            if let Some(spec_str) = spec_val.unpack_str() {
+                // Check if it contains a colon
+                if let Some(colon_pos) = spec_str.rfind(':') {
+                    // Split into library and name
+                    let lib_part = &spec_str[..colon_pos];
+                    let name_part = &spec_str[colon_pos + 1..];
+
+                    // Make sure we don't have conflicting parameters
+                    if library_val.is_some() || name_val.is_some() {
+                        return Err(starlark::Error::new_other(anyhow!(
+                            "Cannot specify both positional 'library:name' argument and named 'library' or 'name' parameters"
+                        )));
+                    }
+
+                    (Some(lib_part.to_owned()), Some(name_part.to_owned()))
+                } else {
+                    // No colon, treat as library path only
+                    if library_val.is_some() {
+                        return Err(starlark::Error::new_other(anyhow!(
+                            "Cannot specify both positional library argument and named 'library' parameter"
+                        )));
+                    }
+                    // Use positional as library, keep name from named parameter (if any)
+                    (Some(spec_str.to_owned()), name_val)
+                }
+            } else {
+                return Err(starlark::Error::new_other(anyhow!(
+                    "Positional argument must be a string"
+                )));
+            }
+        } else {
+            (library_val, name_val)
+        };
+
         Ok(eval.heap().alloc_complex(SymbolValue::from_args(
-            name_val,
+            resolved_name,
             definition_val,
-            library_val,
+            resolved_library,
             eval.eval_context().unwrap(),
         )?))
     }
