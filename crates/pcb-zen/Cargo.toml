[package]
name = "pcb-zen"
version = { workspace = true }
edition = { workspace = true }
repository = { workspace = true }
homepage = { workspace = true }
authors = { workspace = true }
description = "Zen language for PCB design"
documentation = "https://docs.rs/starlark"
categories = ["parser-implementations", "development-tools"]
keywords = ["starlark", "skylark", "language", "interpreter"]
license = "Apache-2.0"

[dependencies]
dupe = { workspace = true }
allocative = { workspace = true }
derive_more = { workspace = true }

starlark = { workspace = true }
pcb-starlark-lsp = { workspace = true }
starlark_map = { workspace = true }
starlark_derive = { workspace = true }
starlark_syntax = { workspace = true }

anyhow = { workspace = true }
argfile = { workspace = true }
clap = { workspace = true }
debugserver-types = { workspace = true }
either = { workspace = true }
globset = { workspace = true }
itertools = { workspace = true }
lsp-types = { workspace = true }
serde = { workspace = true }
serde_json = { workspace = true }
thiserror = { workspace = true }
walkdir = { workspace = true }
uuid = { workspace = true }
pathdiff = { workspace = true }
log = { workspace = true }
regex = { workspace = true }
ariadne = { workspace = true }
once_cell = { workspace = true }
display_container = { workspace = true }
lsp-server = { workspace = true }
reqwest = { workspace = true }
dirs = { workspace = true }
flate2 = { workspace = true }
tar = { workspace = true }
toml = { workspace = true }
zip = { workspace = true }
tempfile = { workspace = true }
md5 = { workspace = true }

pcb-kicad = { workspace = true }
pcb-sch = { workspace = true }
pcb-eda = { workspace = true }
pcb-zen-core = { workspace = true }
<<<<<<< HEAD
pcb-sim = { workspace = true }
=======
pcb-ui = { workspace = true }
>>>>>>> b2049720

[lib]
path = "src/lib.rs"

[dev-dependencies]
tempfile = { workspace = true }
insta = { workspace = true }
serde_yaml = { workspace = true }
zip = { workspace = true }
serial_test = { workspace = true }<|MERGE_RESOLUTION|>--- conflicted
+++ resolved
@@ -55,11 +55,8 @@
 pcb-sch = { workspace = true }
 pcb-eda = { workspace = true }
 pcb-zen-core = { workspace = true }
-<<<<<<< HEAD
 pcb-sim = { workspace = true }
-=======
 pcb-ui = { workspace = true }
->>>>>>> b2049720
 
 [lib]
 path = "src/lib.rs"
